
<<<<<<< HEAD
=======
This change simplifies the logic around channel management by automatically conforming signal processing pathways from the leaf nodes. Leaf node channel counts are propagated backwards towards the audio context such that intermediate nodes preserve channel counts, unless they have an explicit behavior of changing the channel count. For example, connecting a stereo source to a gain node will promote a mono gain node to stereo. A mono node connected to a stereo panner node will result in a stereo output.

SampledAudioNode has been rewritten to do it's own compositing when scheduled such that many instances play in an overlapping manner. This allows efficiently playing dozens of copies of the same sound simultaneously. The new algorithm requires less intermediate storage and has a much lower CPU cost. Detuning has been improved to allow a greater working range, and higher quality when pitching higher. SampledAudioNode no longer has an embedded stereo panning node, thus simplifying panning and compositing logic. Scheduling is now sample accurate, rather than quantum-accurate, and loop points and loop counts have been added.

The WaveShaperNode has been rewritten to minimize CPU overhead. OO related complexity has been deleted.

Threading and thread safety has been improved. The update service thread is nearly empty at this point, as graph modifications are now managed by the main update. Communications with other threads now occurs through concurrent lockfree queues. Many mutexes are now gone, as well as rare termination races.

- autoconfigure channel counts
- rename BPMDelay.h to BPMDelayNode.h
- rewrite WaveShaper for efficiency
- rewrite SampledAudioNode for efficiency and sample accurate timing
- rewrite resampler for SampledAudioNode for quality and speed
- use concurrent queues to eliminate mutexes in audio callback
- minimize use of maintenance thread
- bulletproof asynchronous connects and disconnects of node wiring

### In progress
----------------
>>>>>>> 17d8ab56

## v1.0.1
# 11 April 2021

- New platforms: Linux, Raspberry Pi, iOS, Android, in addition to macOS and Windows.
- various fixes to regressions in SampledAudioNode
- add accessors to expose node parameters for integration into DAWs
- various platform fixes for iOS and Android
- Github Actions now managing the CI

## v1.0
# 15 Jan 2021

This 1.0 release finalizes the API with functionality that allows full introspection of all nodes and attributes. To go with this 1.0, LabSoundGraphToy is also released at https://github.com/LabSound/LabSoundGraphToy to enable exploration of the library, its nodes, and its functionality.


- Much thread safety introduced
- ADSRNode now has a gate param that can be used to schedule note on and off
- Profiling system added
- Node scheduling reworked
- Audio popping mitigated
- RecorderNode defers mix to down to save
- RecorderNode create bus from recording
- SfxrNode exposes presets as settings
- SampledAudioNode has scheduled voices
- AudioNodes all take an AudioContext& during construction
- Offline rendering works consistently with online rendering, including automatic pull nodes
- Automatic pull nodes work reliably
- Updated use of data types to conform to LabSound conventions
- New GranulationNode
- fixed almost all of the compiler warnings
- removed bang in favor of an onStart callback that allows rescheduling in the processing call


## v0.14.0 Release Candidate
# 15 Mar 2020

- Removed many custom backends in favor of RtAudio and miniaudio
- Consolidated demos into a single header
- clang format applied to sources
- cloning method added to AudioBus
- Added Input and Output configuration structs to allow selection of devices
- names added for params and settings for use in tools
- Bus added as available Setting type
- ADSRNode timing fixed
- AnalyserNode can render output to any desired output buffer size by binning and interpolation
- AudioDevice nodes added in major backend refactoring
- ConvolverNode - new implementation
- DiodeNode is now derived from AudioNode
- OscillatorNode - new implementation
- SuperSaw is now scheduled

### Releases
------------

## v0.13.0 Release Candidate
# 18 Aug 2019

- AudioSettings. AudioParams already exist for rate varying values on Audio Nodes. AudioParams are registered on nodes by name, and can be looked up by name. Non-rate varying parameters such as filter modes, buffer sizes, and so on could not be similarly looked up by name. AudioSettings are introduced in this release for non-rate varying parameters, such as filter modes, buffer sizes and so on. Settings for each AudioNode are documented in its corresponding header file. A vector of param or setting names can be fetched from an AudioNode and used to populate a user interface. Each fetched AudioSetting can be queried as to whether its last set type was a Uint32 or a Float, in order that user interfaces can self configure appropriately.

- Added some nullchecks to AudioChannel memory management as pointed out by harmonicvision

## v0.12.0 Beta
# 4 Jan 2018

- clean up how AudioNodes are connected to one another. Formerly, the connect(...) method was called directly on an AudioNode, taking the graph lock and effecting changes to the AudioContext itself. This is no longer the case. AudioContext is now the arbiter of all graph changes.

## v0.11.0 Alpha
# 4 Jan 2018

- Numerous bug and maintenance fixes.
- A cmake build system.

## v0.10.0 Alpha
# 2 Jan 2016

- Several breaking API changes related to AudioContext creation and PannerNode initialization.

## v0.9.0 Alpha
# 2 Jan 2016

- Maintenance vs2015
<|MERGE_RESOLUTION|>--- conflicted
+++ resolved
@@ -1,105 +1,102 @@
-
-<<<<<<< HEAD
-=======
-This change simplifies the logic around channel management by automatically conforming signal processing pathways from the leaf nodes. Leaf node channel counts are propagated backwards towards the audio context such that intermediate nodes preserve channel counts, unless they have an explicit behavior of changing the channel count. For example, connecting a stereo source to a gain node will promote a mono gain node to stereo. A mono node connected to a stereo panner node will result in a stereo output.
-
-SampledAudioNode has been rewritten to do it's own compositing when scheduled such that many instances play in an overlapping manner. This allows efficiently playing dozens of copies of the same sound simultaneously. The new algorithm requires less intermediate storage and has a much lower CPU cost. Detuning has been improved to allow a greater working range, and higher quality when pitching higher. SampledAudioNode no longer has an embedded stereo panning node, thus simplifying panning and compositing logic. Scheduling is now sample accurate, rather than quantum-accurate, and loop points and loop counts have been added.
-
-The WaveShaperNode has been rewritten to minimize CPU overhead. OO related complexity has been deleted.
-
-Threading and thread safety has been improved. The update service thread is nearly empty at this point, as graph modifications are now managed by the main update. Communications with other threads now occurs through concurrent lockfree queues. Many mutexes are now gone, as well as rare termination races.
-
-- autoconfigure channel counts
-- rename BPMDelay.h to BPMDelayNode.h
-- rewrite WaveShaper for efficiency
-- rewrite SampledAudioNode for efficiency and sample accurate timing
-- rewrite resampler for SampledAudioNode for quality and speed
-- use concurrent queues to eliminate mutexes in audio callback
-- minimize use of maintenance thread
-- bulletproof asynchronous connects and disconnects of node wiring
-
-### In progress
-----------------
->>>>>>> 17d8ab56
-
-## v1.0.1
-# 11 April 2021
-
-- New platforms: Linux, Raspberry Pi, iOS, Android, in addition to macOS and Windows.
-- various fixes to regressions in SampledAudioNode
-- add accessors to expose node parameters for integration into DAWs
-- various platform fixes for iOS and Android
-- Github Actions now managing the CI
-
-## v1.0
-# 15 Jan 2021
-
-This 1.0 release finalizes the API with functionality that allows full introspection of all nodes and attributes. To go with this 1.0, LabSoundGraphToy is also released at https://github.com/LabSound/LabSoundGraphToy to enable exploration of the library, its nodes, and its functionality.
-
-
-- Much thread safety introduced
-- ADSRNode now has a gate param that can be used to schedule note on and off
-- Profiling system added
-- Node scheduling reworked
-- Audio popping mitigated
-- RecorderNode defers mix to down to save
-- RecorderNode create bus from recording
-- SfxrNode exposes presets as settings
-- SampledAudioNode has scheduled voices
-- AudioNodes all take an AudioContext& during construction
-- Offline rendering works consistently with online rendering, including automatic pull nodes
-- Automatic pull nodes work reliably
-- Updated use of data types to conform to LabSound conventions
-- New GranulationNode
-- fixed almost all of the compiler warnings
-- removed bang in favor of an onStart callback that allows rescheduling in the processing call
-
-
-## v0.14.0 Release Candidate
-# 15 Mar 2020
-
-- Removed many custom backends in favor of RtAudio and miniaudio
-- Consolidated demos into a single header
-- clang format applied to sources
-- cloning method added to AudioBus
-- Added Input and Output configuration structs to allow selection of devices
-- names added for params and settings for use in tools
-- Bus added as available Setting type
-- ADSRNode timing fixed
-- AnalyserNode can render output to any desired output buffer size by binning and interpolation
-- AudioDevice nodes added in major backend refactoring
-- ConvolverNode - new implementation
-- DiodeNode is now derived from AudioNode
-- OscillatorNode - new implementation
-- SuperSaw is now scheduled
-
-### Releases
-------------
-
-## v0.13.0 Release Candidate
-# 18 Aug 2019
-
-- AudioSettings. AudioParams already exist for rate varying values on Audio Nodes. AudioParams are registered on nodes by name, and can be looked up by name. Non-rate varying parameters such as filter modes, buffer sizes, and so on could not be similarly looked up by name. AudioSettings are introduced in this release for non-rate varying parameters, such as filter modes, buffer sizes and so on. Settings for each AudioNode are documented in its corresponding header file. A vector of param or setting names can be fetched from an AudioNode and used to populate a user interface. Each fetched AudioSetting can be queried as to whether its last set type was a Uint32 or a Float, in order that user interfaces can self configure appropriately.
-
-- Added some nullchecks to AudioChannel memory management as pointed out by harmonicvision
-
-## v0.12.0 Beta
-# 4 Jan 2018
-
-- clean up how AudioNodes are connected to one another. Formerly, the connect(...) method was called directly on an AudioNode, taking the graph lock and effecting changes to the AudioContext itself. This is no longer the case. AudioContext is now the arbiter of all graph changes.
-
-## v0.11.0 Alpha
-# 4 Jan 2018
-
-- Numerous bug and maintenance fixes.
-- A cmake build system.
-
-## v0.10.0 Alpha
-# 2 Jan 2016
-
-- Several breaking API changes related to AudioContext creation and PannerNode initialization.
-
-## v0.9.0 Alpha
-# 2 Jan 2016
-
-- Maintenance vs2015
+
+This change simplifies the logic around channel management by automatically conforming signal processing pathways from the leaf nodes. Leaf node channel counts are propagated backwards towards the audio context such that intermediate nodes preserve channel counts, unless they have an explicit behavior of changing the channel count. For example, connecting a stereo source to a gain node will promote a mono gain node to stereo. A mono node connected to a stereo panner node will result in a stereo output.
+
+SampledAudioNode has been rewritten to do it's own compositing when scheduled such that many instances play in an overlapping manner. This allows efficiently playing dozens of copies of the same sound simultaneously. The new algorithm requires less intermediate storage and has a much lower CPU cost. Detuning has been improved to allow a greater working range, and higher quality when pitching higher. SampledAudioNode no longer has an embedded stereo panning node, thus simplifying panning and compositing logic. Scheduling is now sample accurate, rather than quantum-accurate, and loop points and loop counts have been added.
+
+The WaveShaperNode has been rewritten to minimize CPU overhead. OO related complexity has been deleted.
+
+Threading and thread safety has been improved. The update service thread is nearly empty at this point, as graph modifications are now managed by the main update. Communications with other threads now occurs through concurrent lockfree queues. Many mutexes are now gone, as well as rare termination races.
+
+- autoconfigure channel counts
+- rename BPMDelay.h to BPMDelayNode.h
+- rewrite WaveShaper for efficiency
+- rewrite SampledAudioNode for efficiency and sample accurate timing
+- rewrite resampler for SampledAudioNode for quality and speed
+- use concurrent queues to eliminate mutexes in audio callback
+- minimize use of maintenance thread
+- bulletproof asynchronous connects and disconnects of node wiring
+
+### In progress
+----------------
+
+## v1.0.1
+# 11 April 2021
+
+- New platforms: Linux, Raspberry Pi, iOS, Android, in addition to macOS and Windows.
+- various fixes to regressions in SampledAudioNode
+- add accessors to expose node parameters for integration into DAWs
+- various platform fixes for iOS and Android
+- Github Actions now managing the CI
+
+## v1.0
+# 15 Jan 2021
+
+This 1.0 release finalizes the API with functionality that allows full introspection of all nodes and attributes. To go with this 1.0, LabSoundGraphToy is also released at https://github.com/LabSound/LabSoundGraphToy to enable exploration of the library, its nodes, and its functionality.
+
+
+- Much thread safety introduced
+- ADSRNode now has a gate param that can be used to schedule note on and off
+- Profiling system added
+- Node scheduling reworked
+- Audio popping mitigated
+- RecorderNode defers mix to down to save
+- RecorderNode create bus from recording
+- SfxrNode exposes presets as settings
+- SampledAudioNode has scheduled voices
+- AudioNodes all take an AudioContext& during construction
+- Offline rendering works consistently with online rendering, including automatic pull nodes
+- Automatic pull nodes work reliably
+- Updated use of data types to conform to LabSound conventions
+- New GranulationNode
+- fixed almost all of the compiler warnings
+- removed bang in favor of an onStart callback that allows rescheduling in the processing call
+
+
+## v0.14.0 Release Candidate
+# 15 Mar 2020
+
+- Removed many custom backends in favor of RtAudio and miniaudio
+- Consolidated demos into a single header
+- clang format applied to sources
+- cloning method added to AudioBus
+- Added Input and Output configuration structs to allow selection of devices
+- names added for params and settings for use in tools
+- Bus added as available Setting type
+- ADSRNode timing fixed
+- AnalyserNode can render output to any desired output buffer size by binning and interpolation
+- AudioDevice nodes added in major backend refactoring
+- ConvolverNode - new implementation
+- DiodeNode is now derived from AudioNode
+- OscillatorNode - new implementation
+- SuperSaw is now scheduled
+
+### Releases
+------------
+
+## v0.13.0 Release Candidate
+# 18 Aug 2019
+
+- AudioSettings. AudioParams already exist for rate varying values on Audio Nodes. AudioParams are registered on nodes by name, and can be looked up by name. Non-rate varying parameters such as filter modes, buffer sizes, and so on could not be similarly looked up by name. AudioSettings are introduced in this release for non-rate varying parameters, such as filter modes, buffer sizes and so on. Settings for each AudioNode are documented in its corresponding header file. A vector of param or setting names can be fetched from an AudioNode and used to populate a user interface. Each fetched AudioSetting can be queried as to whether its last set type was a Uint32 or a Float, in order that user interfaces can self configure appropriately.
+
+- Added some nullchecks to AudioChannel memory management as pointed out by harmonicvision
+
+## v0.12.0 Beta
+# 4 Jan 2018
+
+- clean up how AudioNodes are connected to one another. Formerly, the connect(...) method was called directly on an AudioNode, taking the graph lock and effecting changes to the AudioContext itself. This is no longer the case. AudioContext is now the arbiter of all graph changes.
+
+## v0.11.0 Alpha
+# 4 Jan 2018
+
+- Numerous bug and maintenance fixes.
+- A cmake build system.
+
+## v0.10.0 Alpha
+# 2 Jan 2016
+
+- Several breaking API changes related to AudioContext creation and PannerNode initialization.
+
+## v0.9.0 Alpha
+# 2 Jan 2016
+
+- Maintenance vs2015